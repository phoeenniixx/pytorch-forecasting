# Release Notes

<<<<<<< HEAD
## v0.9.0 Graph networks (UNRELEASED)

### Added

- Added a sampler which uses Graphs to sample from

### Fixed

### Changed

- Refactored dataloader sampling - moved samplers to pytorch_forecasting.data.samplers module (#479)
=======
## v0.9.1 Maintenance Release (26/09/2021)

### Added

- Use target name instead of target number for logging metrics (#588)
- Optimizer can be initialized by passing string, class or function (#602)
- Add support for multiple outputs in Baseline model (#603)
- Added Optuna pruner as optional parameter in `TemporalFusionTransformer.optimize_hyperparameters` (#619)
- Dropping support for Python 3.6 and starting support for Python 3.9 (#639)

### Fixed

- Initialization of TemporalFusionTransformer with multiple targets but loss for only one target (#550)
- Added missing transformation of prediction for MLP (#602)
- Fixed logging hyperparameters (#688)
- Ensure MultiNormalizer fit state is detected (#681)
- Fix infinite loop in TimeDistributedEmbeddingBag (#672)

### Contributors

- jdb78
- TKlerx
- chefPony
- eavae
- L0Z1K

## v0.9.0 Simplified API (04/06/2021)

### Breaking changes

- Removed `dropout_categoricals` parameter from `TimeSeriesDataSet`.
  Use `categorical_encoders=dict(<variable_name>=NaNLabelEncoder(add_nan=True)`) instead (#518)
- Rename parameter `allow_missings` for `TimeSeriesDataSet` to `allow_missing_timesteps` (#518)
- Transparent handling of transformations. Forward methods should now call two new methods (#518):

  - `transform_output` to explicitly rescale the network outputs into the de-normalized space
  - `to_network_output` to create a dict-like named tuple. This allows tracing the modules with PyTorch's JIT. Only `prediction` is still required which is the main network output.

  Example:

  ```python
  def forward(self, x):
      normalized_prediction = self.module(x)
      prediction = self.transform_output(prediction=normalized_prediction, target_scale=x["target_scale"])
      return self.to_network_output(prediction=prediction)
  ```

### Fixed

- Fix quantile prediction for tensors on GPUs for distribution losses (#491)
- Fix hyperparameter update for RecurrentNetwork.from_dataset method (#497)

### Added

- Improved validation of input parameters of TimeSeriesDataSet (#518)
>>>>>>> de057d6e

## v0.8.5 Generic distribution loss(es) (27/04/2021)

### Added

- Allow lists for multiple losses and normalizers (#405)
- Warn if normalization is with scale `< 1e-7` (#429)
- Allow usage of distribution losses in all settings (#434)

### Fixed

- Fix issue when predicting and data is on different devices (#402)
- Fix non-iterable output (#404)
- Fix problem with moving data to CPU for multiple targets (#434)

### Contributors

- jdb78
- domplexity

## v0.8.4 Simple models (07/03/2021)

### Added

- Adding a filter functionality to the timeseries datasset (#329)
- Add simple models such as LSTM, GRU and a MLP on the decoder (#380)
- Allow usage of any torch optimizer such as SGD (#380)

### Fixed

- Moving predictions to CPU to avoid running out of memory (#329)
- Correct determination of `output_size` for multi-target forecasting with the TemporalFusionTransformer (#328)
- Tqdm autonotebook fix to work outside of Jupyter (#338)
- Fix issue with yaml serialization for TensorboardLogger (#379)

### Contributors

- jdb78
- JakeForsey
- vakker

## v0.8.3 Bugfix release (31/01/2021)

### Added

- Make tuning trainer kwargs overwritable (#300)
- Allow adding categories to NaNEncoder (#303)

### Fixed

- Underlying data is copied if modified. Original data is not modified inplace (#263)
- Allow plotting of interpretation on passed figure for NBEATS (#280)
- Fix memory leak for plotting and logging interpretation (#311)
- Correct shape of `predict()` method output for multi-targets (#268)
- Remove cloudpickle to allow GPU trained models to be loaded on CPU devices from checkpoints (#314)

### Contributors

- jdb78
- kigawas
- snumumrik

## v0.8.2 Fix for output transformer (12/01/2021)

- Added missing output transformation which was switched off by default (#260)

## v0.8.1 Adding support for lag variables (10/01/2021)

### Added

- Add "Release Notes" section to docs (#237)
- Enable usage of lag variables for any model (#252)

### Changed

- Require PyTorch>=1.7 (#245)

### Fixed

- Fix issue for multi-target forecasting when decoder length varies in single batch (#249)
- Enable longer subsequences for min_prediction_idx that were previously wrongfully excluded (#250)

### Contributors

- jdb78

---

## v0.8.0 Adding multi-target support (03/01/2021)

### Added

- Adding support for multiple targets in the TimeSeriesDataSet (#199) and amended tutorials.
- Temporal fusion transformer and DeepAR with support for multiple tagets (#199)
- Check for non-finite values in TimeSeriesDataSet and better validate scaler argument (#220)
- LSTM and GRU implementations that can handle zero-length sequences (#235)
- Helpers for implementing auto-regressive models (#236)

### Changed

- TimeSeriesDataSet's `y` of the dataloader is a tuple of (target(s), weight) - potentially breaking for model or metrics implementation
  Most implementations will not be affected as hooks in BaseModel and MultiHorizonMetric were modified. (#199)

### Fixed

- Fixed autocorrelation for pytorch 1.7 (#220)
- Ensure reproducibility by replacing python `set()` with `dict.fromkeys()` (mostly TimeSeriesDataSet) (#221)
- Ensures BetaDistributionLoss does not lead to infinite loss if actuals are 0 or 1 (#233)
- Fix for GroupNormalizer if scaling by group (#223)
- Fix for TimeSeriesDataSet when using `min_prediction_idx` (#226)

### Contributors

- jdb78
- JustinNeumann
- reumar
- rustyconover

---

## v0.7.1 Tutorial on how to implement a new architecture (07/12/2020)

### Added

- Tutorial on how to implement a new architecture covering basic and advanced use cases (#188)
- Additional and improved documentation - particularly of implementation details (#188)

### Changed (breaking for new model implementations)

- Moved multiple private methods to public methods (particularly logging) (#188)
- Moved `get_mask` method from BaseModel into utils module (#188)
- Instead of using label to communicate if model is training or validating, using `self.training` attribute (#188)
- Using `sample((n,))` of pytorch distributions instead of deprecated `sample_n(n)` method (#188)

---

## v0.7.0 New API for transforming inputs and outputs with encoders (03/12/2020)

### Added

- Beta distribution loss for probabilistic models such as DeepAR (#160)

### Changed

- BREAKING: Simplifying how to apply transforms (such as logit or log) before and after applying encoder. Some transformations are included by default but a tuple of a forward and reverse transform function can be passed for arbitrary transformations. This requires to use a `transformation` keyword in target normalizers instead of, e.g. `log_scale` (#185)

### Fixed

- Incorrect target position if `len(static_reals) > 0` leading to leakage (#184)
- Fixing predicting completely unseen series (#172)

### Contributors

- jdb78
- JakeForsey

---

## v0.6.1 Bugfixes and DeepAR improvements (24/11/2020)

### Added

- Using GRU cells with DeepAR (#153)

### Fixed

- GPU fix for variable sequence length (#169)
- Fix incorrect syntax for warning when removing series (#167)
- Fix issue when using unknown group ids in validation or test dataset (#172)
- Run non-failing CI on PRs from forks (#166, #156)

### Docs

- Improved model selection guidance and explanations on how TimeSeriesDataSet works (#148)
- Clarify how to use with conda (#168)

### Contributors

- jdb78
- JakeForsey

---

## v0.6.0 Adding DeepAR (10/11/2020)

### Added

- DeepAR by Amazon (#115)
  - First autoregressive model in PyTorch Forecasting
  - Distribution loss: normal, negative binomial and log-normal distributions
  - Currently missing: handling lag variables and tutorial (planned for 0.6.1)
- Improved documentation on TimeSeriesDataSet and how to implement a new network (#145)

### Changed

- Internals of encoders and how they store center and scale (#115)

### Fixed

- Update to PyTorch 1.7 and PyTorch Lightning 1.0.5 which came with breaking changes for CUDA handling and with optimizers (PyTorch Forecasting Ranger version) (#143, #137, #115)

### Contributors

- jdb78
- JakeForesey

---

## v0.5.3 Bug fixes (31/10/2020)

### Fixes

- Fix issue where hyperparameter verbosity controlled only part of output (#118)
- Fix occasional error when `.get_parameters()` from `TimeSeriesDataSet` failed (#117)
- Remove redundant double pass through LSTM for temporal fusion transformer (#125)
- Prevent installation of pytorch-lightning 1.0.4 as it breaks the code (#127)
- Prevent modification of model defaults in-place (#112)

---

## v0.5.2 Fixes to interpretation and more control over hyperparameter verbosity (18/10/2020)

### Added

- Hyperparameter tuning with optuna to tutorial
- Control over verbosity of hyper parameter tuning

### Fixes

- Interpretation error when different batches had different maximum decoder lengths
- Fix some typos (no changes to user API)

---

## v0.5.1 PyTorch Lightning 1.0 compatibility (14/10/2020)

This release has only one purpose: Allow usage of PyTorch Lightning 1.0 - all tests have passed.

---

## v0.5.0 PyTorch Lightning 0.10 compatibility and classification (12/10/2020)

### Added

- Additional checks for `TimeSeriesDataSet` inputs - now flagging if series are lost due to high `min_encoder_length` and ensure parameters are integers
- Enable classification - simply change the target in the `TimeSeriesDataSet` to a non-float variable, use the `CrossEntropy` metric to optimize and output as many classes as you want to predict

### Changed

- Ensured PyTorch Lightning 0.10 compatibility
  - Using `LearningRateMonitor` instead of `LearningRateLogger`
  - Use `EarlyStopping` callback in trainer `callbacks` instead of `early_stopping` argument
  - Update metric system `update()` and `compute()` methods
  - Use `trainer.tuner.lr_find()` instead of `trainer.lr_find()` in tutorials and examples
- Update poetry to 1.1.0

---

## v0.4.1 Various fixes models and data (01/10/2020)

### Fixes

#### Model

- Removed attention to current datapoint in TFT decoder to generalise better over various sequence lengths
- Allow resuming optuna hyperparamter tuning study

#### Data

- Fixed inconsistent naming and calculation of `encoder_length`in TimeSeriesDataSet when added as feature

### Contributors

- jdb78

---

## v0.4.0 Metrics, performance, and subsequence detection (28/09/2020)

### Added

#### Models

- Backcast loss for N-BEATS network for better regularisation
- logging_metrics as explicit arguments to models

#### Metrics

- MASE (Mean absolute scaled error) metric for training and reporting
- Metrics can be composed, e.g. `0.3* metric1 + 0.7 * metric2`
- Aggregation metric that is computed on mean prediction over all samples to reduce mean-bias

#### Data

- Increased speed of parsing data with missing datapoints. About 2s for 1M data points. If `numba` is installed, 0.2s for 1M data points
- Time-synchronize samples in batches: ensure that all samples in each batch have with same time index in decoder

### Breaking changes

- Improved subsequence detection in TimeSeriesDataSet ensures that there exists a subsequence starting and ending on each point in time.
- Fix `min_encoder_length = 0` being ignored and processed as `min_encoder_length = max_encoder_length`

### Contributors

- jdb78
- dehoyosb

---

## v0.3.1 More tests and better docs (13/09/2020)

- More tests driving coverage to ~90%
- Performance tweaks for temporal fusion transformer
- Reformatting with sort
- Improve documentation - particularly expand on hyper parameter tuning

### Fixed

- Fix PoissonLoss quantiles calculation
- Fix N-Beats visualisations

---

## v0.3.0 More testing and interpretation features (02/09/2020)

### Added

- Calculating partial dependency for a variable
- Improved documentation - in particular added FAQ section and improved tutorial
- Data for examples and tutorials can now be downloaded. Cloning the repo is not a requirement anymore
- Added Ranger Optimizer from `pytorch_ranger` package and fixed its warnings (part of preparations for conda package release)
- Use GPU for tests if available as part of preparation for GPU tests in CI

### Changes

- **BREAKING**: Fix typo "add_decoder_length" to "add_encoder_length" in TimeSeriesDataSet

### Bugfixes

- Fixing plotting predictions vs actuals by slicing variables

---

## v0.2.4 Fix edge case in prediction logging (26/08/2020)

### Fixed

Fix bug where predictions were not correctly logged in case of `decoder_length == 1`.

### Added

- Add favicon to docs page

---

## v0.2.3 Make pip installable from master branch (23/08/2020)

Update build system requirements to be parsed correctly when installing with `pip install https://github.com/jdb78/pytorch-forecasting/`

---

## v0.2.2 Improving tests (23/08/2020)

- Add tests for MacOS
- Automatic releases
- Coverage reporting

---

## v0.2.1 Patch release (23/08/2020)

This release improves robustness of the code.

- Fixing bug across code, in particularly

  - Ensuring that code works on GPUs
  - Adding tests for models, dataset and normalisers
  - Test using GitHub Actions (tests on GPU are still missing)

- Extend documentation by improving docstrings and adding two tutorials.
- Improving default arguments for TimeSeriesDataSet to avoid surprises

---

## v0.2.0 Minor release (16/08/2020)

### Added

- Basic tests for data and model (mostly integration tests)
- Automatic target normalization
- Improved visualization and logging of temporal fusion transformer
- Model bugfixes and performance improvements for temporal fusion transformer

### Modified

- Metrics are reduced to calculating loss. Target transformations are done by new target transformer<|MERGE_RESOLUTION|>--- conflicted
+++ resolved
@@ -1,7 +1,5 @@
 # Release Notes
-
-<<<<<<< HEAD
-## v0.9.0 Graph networks (UNRELEASED)
+## v0.9.2 Graph networks (UNRELEASED)
 
 ### Added
 
@@ -12,7 +10,7 @@
 ### Changed
 
 - Refactored dataloader sampling - moved samplers to pytorch_forecasting.data.samplers module (#479)
-=======
+
 ## v0.9.1 Maintenance Release (26/09/2021)
 
 ### Added
@@ -68,7 +66,6 @@
 ### Added
 
 - Improved validation of input parameters of TimeSeriesDataSet (#518)
->>>>>>> de057d6e
 
 ## v0.8.5 Generic distribution loss(es) (27/04/2021)
 
