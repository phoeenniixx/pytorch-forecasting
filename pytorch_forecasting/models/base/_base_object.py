"""Base Classes for pytorch-forecasting models, skbase compatible for indexing."""

import inspect

from pytorch_forecasting.utils._dependencies import _safe_import

_SkbaseBaseObject = _safe_import("skbase.base.BaseObject", pkg_name="scikit-base")


class _BaseObject(_SkbaseBaseObject):
    pass


class _BasePtForecaster_Common(_BaseObject):
    """Base class for all PyTorch Forecasting forecaster packages.

    This class points to model objects and contains metadata as tags.
    """

    @classmethod
    def get_model_cls(cls):
        """Get model class."""
        raise NotImplementedError

    @classmethod
    def name(cls):
        """Get model name."""
        name = cls.get_class_tags().get("info:name", None)
        if name is None:
            name = cls.get_model_cls().__name__
        return name

    @classmethod
    def create_test_instance(cls, parameter_set="default"):
        """Construct an instance of the class, using first test parameter set.

        Parameters
        ----------
        parameter_set : str, default="default"
            Name of the set of test parameters to return, for use in tests. If no
            special parameters are defined for a value, will return `"default"` set.

        Returns
        -------
        instance : instance of the class with default parameters

        """
        if "parameter_set" in inspect.getfullargspec(cls.get_test_params).args:
            params = cls.get_test_params(parameter_set=parameter_set)
        else:
            params = cls.get_test_params()

        if isinstance(params, list) and isinstance(params[0], dict):
            params = params[0]
        elif isinstance(params, dict):
            pass
        else:
            raise TypeError(
                "get_test_params should either return a dict or list of dict."
            )

        return cls.get_model_cls()(**params)

    @classmethod
    def create_test_instances_and_names(cls, parameter_set="default"):
        """Create list of all test instances and a list of names for them.

        Parameters
        ----------
        parameter_set : str, default="default"
            Name of the set of test parameters to return, for use in tests. If no
            special parameters are defined for a value, will return `"default"` set.

        Returns
        -------
        objs : list of instances of cls
            i-th instance is ``cls(**cls.get_test_params()[i])``
        names : list of str, same length as objs
            i-th element is name of i-th instance of obj in tests.
            The naming convention is ``{cls.__name__}-{i}`` if more than one instance,
            otherwise ``{cls.__name__}``
        """
        if "parameter_set" in inspect.getfullargspec(cls.get_test_params).args:
            param_list = cls.get_test_params(parameter_set=parameter_set)
        else:
            param_list = cls.get_test_params()

        objs = []
        if not isinstance(param_list, (dict, list)):
            raise RuntimeError(
                f"Error in {cls.__name__}.get_test_params, "
                "return must be param dict for class, or list thereof"
            )
        if isinstance(param_list, dict):
            param_list = [param_list]
        for params in param_list:
            if not isinstance(params, dict):
                raise RuntimeError(
                    f"Error in {cls.__name__}.get_test_params, "
                    "return must be param dict for class, or list thereof"
                )
            objs += [cls.get_model_cls()(**params)]

        num_instances = len(param_list)
        if num_instances > 1:
            names = [cls.__name__ + "-" + str(i) for i in range(num_instances)]
        else:
            names = [cls.__name__]

        return objs, names


<<<<<<< HEAD
class _BasePtForecasterV1(_BasePtForecaster):
    """Base class for PyTorch Forecasting v1 forecasters."""

    _tags = {
        "object_type": "forecaster_pytorch_v1",
    }


class _BasePtForecasterV2(_BasePtForecaster):
=======
class _BasePtForecaster(_BasePtForecaster_Common):
    """Base class for PyTorch Forecasting v1 forecasters."""

    _tags = {
        "object_type": ["forecaster_pytorch", "forecaster_pytorch_v1"],
    }


class _BasePtForecasterV2(_BasePtForecaster_Common):
>>>>>>> 300fd90d
    """Base class for PyTorch Forecasting v2 forecasters."""

    _tags = {
        "object_type": "forecaster_pytorch_v2",
    }<|MERGE_RESOLUTION|>--- conflicted
+++ resolved
@@ -110,17 +110,6 @@
         return objs, names
 
 
-<<<<<<< HEAD
-class _BasePtForecasterV1(_BasePtForecaster):
-    """Base class for PyTorch Forecasting v1 forecasters."""
-
-    _tags = {
-        "object_type": "forecaster_pytorch_v1",
-    }
-
-
-class _BasePtForecasterV2(_BasePtForecaster):
-=======
 class _BasePtForecaster(_BasePtForecaster_Common):
     """Base class for PyTorch Forecasting v1 forecasters."""
 
@@ -130,7 +119,6 @@
 
 
 class _BasePtForecasterV2(_BasePtForecaster_Common):
->>>>>>> 300fd90d
     """Base class for PyTorch Forecasting v2 forecasters."""
 
     _tags = {
