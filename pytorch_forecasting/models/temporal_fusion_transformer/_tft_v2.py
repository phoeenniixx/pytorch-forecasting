########################################################################################
# Disclaimer: This implementation is based on the new version of data pipeline and is
# experimental, please use with care.
########################################################################################

from typing import Optional, Union

import torch
import torch.nn as nn
from torch.optim import Optimizer

from pytorch_forecasting.metrics import Metric
from pytorch_forecasting.models.base._base_model_v2 import BaseModel


class TFT(BaseModel):
    def __init__(
        self,
<<<<<<< HEAD
        loss: Metric,
        logging_metrics: Optional[List[nn.Module]] = None,
=======
        loss: nn.Module,
        logging_metrics: Optional[list[nn.Module]] = None,
>>>>>>> de1a4f12
        optimizer: Optional[Union[Optimizer, str]] = "adam",
        optimizer_params: Optional[dict] = None,
        lr_scheduler: Optional[str] = None,
        lr_scheduler_params: Optional[dict] = None,
        hidden_size: int = 64,
        num_layers: int = 2,
        attention_head_size: int = 4,
        dropout: float = 0.1,
        metadata: Optional[dict] = None,
        output_size: int = 1,
    ):
        super().__init__(
            loss=loss,
            logging_metrics=logging_metrics,
            optimizer=optimizer,
            optimizer_params=optimizer_params,
            lr_scheduler=lr_scheduler,
            lr_scheduler_params=lr_scheduler_params,
        )
        self.save_hyperparameters(ignore=["loss", "logging_metrics", "metadata"])

        self.hidden_size = hidden_size
        self.num_layers = num_layers
        self.attention_head_size = attention_head_size
        self.dropout = dropout
        self.metadata = metadata
        self.output_size = output_size

        self.max_encoder_length = self.metadata["max_encoder_length"]
        self.max_prediction_length = self.metadata["max_prediction_length"]
        self.encoder_cont = self.metadata["encoder_cont"]
        self.encoder_cat = self.metadata["encoder_cat"]
        self.encoder_input_dim = self.encoder_cont + self.encoder_cat
        self.decoder_cont = self.metadata["decoder_cont"]
        self.decoder_cat = self.metadata["decoder_cat"]
        self.decoder_input_dim = self.decoder_cont + self.decoder_cat
        self.static_cat_dim = self.metadata.get("static_categorical_features", 0)
        self.static_cont_dim = self.metadata.get("static_continuous_features", 0)
        self.static_input_dim = self.static_cat_dim + self.static_cont_dim

        if self.encoder_input_dim > 0:
            self.encoder_var_selection = nn.Sequential(
                nn.Linear(self.encoder_input_dim, hidden_size),
                nn.ReLU(),
                nn.Linear(hidden_size, self.encoder_input_dim),
                nn.Sigmoid(),
            )
        else:
            self.encoder_var_selection = None

        if self.decoder_input_dim > 0:
            self.decoder_var_selection = nn.Sequential(
                nn.Linear(self.decoder_input_dim, hidden_size),
                nn.ReLU(),
                nn.Linear(hidden_size, self.decoder_input_dim),
                nn.Sigmoid(),
            )
        else:
            self.decoder_var_selection = None

        if self.static_input_dim > 0:
            self.static_context_linear = nn.Linear(self.static_input_dim, hidden_size)
        else:
            self.static_context_linear = None

        _lstm_encoder_input_actual_dim = self.encoder_input_dim
        self.lstm_encoder = nn.LSTM(
            input_size=max(1, _lstm_encoder_input_actual_dim),
            hidden_size=hidden_size,
            num_layers=num_layers,
            dropout=dropout,
            batch_first=True,
        )

        _lstm_decoder_input_actual_dim = self.decoder_input_dim
        self.lstm_decoder = nn.LSTM(
            input_size=max(1, _lstm_decoder_input_actual_dim),
            hidden_size=hidden_size,
            num_layers=num_layers,
            dropout=dropout,
            batch_first=True,
        )

        self.self_attention = nn.MultiheadAttention(
            embed_dim=hidden_size,
            num_heads=attention_head_size,
            dropout=dropout,
            batch_first=True,
        )

        self.pre_output = nn.Linear(hidden_size, hidden_size)
        self.output_layer = nn.Linear(hidden_size, self.output_size)

    def forward(self, x: dict[str, torch.Tensor]) -> dict[str, torch.Tensor]:
        """
        Forward pass of the TFT model.

        Parameters
        ----------
        x : Dict[str, torch.Tensor]
            Dictionary containing input tensors:
            - encoder_cat: Categorical encoder features
            - encoder_cont: Continuous encoder features
            - decoder_cat: Categorical decoder features
            - decoder_cont: Continuous decoder features
            - static_categorical_features: Static categorical features
            - static_continuous_features: Static continuous features

        Returns
        -------
        Dict[str, torch.Tensor]
            Dictionary containing output tensors:
            - prediction: Prediction output (batch_size, prediction_length, output_size)
        """
        batch_size = x["encoder_cont"].shape[0]

        encoder_cat = x.get(
            "encoder_cat",
            torch.zeros(batch_size, self.max_encoder_length, 0, device=self.device),
        )
        encoder_cont = x.get(
            "encoder_cont",
            torch.zeros(batch_size, self.max_encoder_length, 0, device=self.device),
        )
        decoder_cat = x.get(
            "decoder_cat",
            torch.zeros(batch_size, self.max_prediction_length, 0, device=self.device),
        )
        decoder_cont = x.get(
            "decoder_cont",
            torch.zeros(batch_size, self.max_prediction_length, 0, device=self.device),
        )

        encoder_input = torch.cat([encoder_cont, encoder_cat], dim=2)
        decoder_input = torch.cat([decoder_cont, decoder_cat], dim=2)

        static_context = None
        if self.static_context_linear is not None:
            static_cat = x.get(
                "static_categorical_features",
                torch.zeros(batch_size, 1, 0, device=self.device),
            )
            static_cont = x.get(
                "static_continuous_features",
                torch.zeros(batch_size, 1, 0, device=self.device),
            )

            if static_cat.size(2) == 0 and static_cont.size(2) == 0:
                static_context = None
            elif static_cat.size(2) == 0:
                static_input = static_cont.to(
                    dtype=self.static_context_linear.weight.dtype
                )
                static_context = self.static_context_linear(static_input)
                static_context = static_context.view(batch_size, self.hidden_size)
            elif static_cont.size(2) == 0:
                static_input = static_cat.to(
                    dtype=self.static_context_linear.weight.dtype
                )
                static_context = self.static_context_linear(static_input)
                static_context = static_context.view(batch_size, self.hidden_size)
            else:

                static_input = torch.cat([static_cont, static_cat], dim=2).to(
                    dtype=self.static_context_linear.weight.dtype
                )
                static_context = self.static_context_linear(static_input)
                static_context = static_context.view(batch_size, self.hidden_size)

        if self.encoder_var_selection is not None:
            encoder_weights = self.encoder_var_selection(encoder_input)
            encoder_input = encoder_input * encoder_weights
        else:
            if self.encoder_input_dim == 0:
                encoder_input = torch.zeros(
                    batch_size,
                    self.max_encoder_length,
                    1,
                    device=self.device,
                    dtype=encoder_input.dtype,
                )
            else:
                encoder_input = encoder_input

        if self.decoder_var_selection is not None:
            decoder_weights = self.decoder_var_selection(decoder_input)
            decoder_input = decoder_input * decoder_weights
        else:
            if self.decoder_input_dim == 0:
                decoder_input = torch.zeros(
                    batch_size,
                    self.max_prediction_length,
                    1,
                    device=self.device,
                    dtype=decoder_input.dtype,
                )
            else:
                decoder_input = decoder_input

        if static_context is not None:
            encoder_static_context = static_context.unsqueeze(1).expand(
                -1, self.max_encoder_length, -1
            )
            decoder_static_context = static_context.unsqueeze(1).expand(
                -1, self.max_prediction_length, -1
            )

            encoder_output, (h_n, c_n) = self.lstm_encoder(encoder_input)
            encoder_output = encoder_output + encoder_static_context
            decoder_output, _ = self.lstm_decoder(decoder_input, (h_n, c_n))
            decoder_output = decoder_output + decoder_static_context
        else:
            encoder_output, (h_n, c_n) = self.lstm_encoder(encoder_input)
            decoder_output, _ = self.lstm_decoder(decoder_input, (h_n, c_n))

        sequence = torch.cat([encoder_output, decoder_output], dim=1)

        if static_context is not None:
            expanded_static_context = static_context.unsqueeze(1).expand(
                -1, sequence.size(1), -1
            )

            attended_output, _ = self.self_attention(
                sequence + expanded_static_context, sequence, sequence
            )
        else:
            attended_output, _ = self.self_attention(sequence, sequence, sequence)

        decoder_attended = attended_output[:, -self.max_prediction_length :, :]

        output = nn.functional.relu(self.pre_output(decoder_attended))
        prediction = self.output_layer(output)

        return {"prediction": prediction}<|MERGE_RESOLUTION|>--- conflicted
+++ resolved
@@ -16,13 +16,8 @@
 class TFT(BaseModel):
     def __init__(
         self,
-<<<<<<< HEAD
-        loss: Metric,
-        logging_metrics: Optional[List[nn.Module]] = None,
-=======
         loss: nn.Module,
         logging_metrics: Optional[list[nn.Module]] = None,
->>>>>>> de1a4f12
         optimizer: Optional[Union[Optimizer, str]] = "adam",
         optimizer_params: Optional[dict] = None,
         lr_scheduler: Optional[str] = None,
